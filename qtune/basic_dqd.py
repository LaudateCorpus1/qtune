--- conflicted
+++ resolved
@@ -25,12 +25,16 @@
     def measurements(self) -> Tuple[Measurement, ...]:
         return self.default_line_scan, self.default_detune_scan, self.default_lead_scan, self.default_load_scan
 
+    def tune_qpc(self, qpc_position=None, tuning_range=4e-3, gate='SDB2'):
+        raise NotImplementedError()
+
+    def tune_qpc_2d(self, tuning_range):
+        raise NotImplementedError
+
     def read_qpc_voltage(self) -> pd.Series:
         raise NotImplementedError()
 
 
-<<<<<<< HEAD
-=======
 class BasicDQDRefactored(Experiment):
     """
     The BasicDQD class implements the characteristics of a double quantum dot experiment. It saves the default scans
@@ -77,7 +81,6 @@
         raise NotImplementedError
 
 
->>>>>>> 3d818455
 class Simulator:
     def __init__(self, simulation_function, **options):
         """
@@ -100,7 +103,7 @@
         self._measurements = measurements
         self._simulator_dict = simulator_dict
         for measurement in measurements:
-            if measurement not in simulator_dict.keys():
+            if id(measurement) not in simulator_dict.keys():
                 print("There is no simulation function implemented for the measurement " + measurement.name)
                 raise RuntimeError
 
@@ -123,8 +126,8 @@
         return new_gate_voltages
 
     def measure(self, measurement: Measurement):
-        simulator = self.simulator_dict[measurement]
-        return simulator.simulate_measurement(self.read_gate_voltages(), measurement.options)
+        simulator = self.simulator_dict[id(measurement)]
+        return simulator.simulate_measurement(self.read_gate_voltages(), measurement)
 
 
 def load_simulation(gate_voltages, measurement_options, simulation_options):
@@ -137,8 +140,50 @@
     xdata = np.arange(0., 500, 5)
     return np.reshape(np.concatenate((ydata, xdata)), (2, 100))
 
-def ss1d_simulation(gate_voltages, measurement: Measurement):
-    ss1d_simulation.dependancy_gate = "SDB2"
+
+def ss1d_simulation(gate_voltages, measurement: Measurement, simulation_options):
+    points = np.arange(-4e-3, 4e-3, 8e-3 / 1280.)
+    return np.exp(-.5 * points ** 2 / 2e-6)
+
+
+def ss2d_simulation(gate_voltages, measurement: Measurement, simulation_options):
+    gate1 = simulation_options["gate1"]
+    x = np.linspace(start=-5., stop=5., num=104)
+    y = np.linspace(start=-5., stop=5., num=20)
+    xx, yy = np.meshgrid(x, y, sparse=True)
+    return np.sin(xx + yy + gate_voltages[gate1])
+
+
+def detune_simulation(gate_voltages, measurement: Measurement, simulation_options):
+    central_upper_gate = simulation_options["central_upper_gate"]
+    central_lower_gate = simulation_options["central_lower_gate"]
+    left_gate = simulation_options["left_gate"]
+    right_gate = simulation_options["right_gate"]
+    parameters = measurement.options.copy()
+    parameters['file_name'] = "detune_scan_" + measurement.get_file_name()
+    parameters['N_points'] = float(parameters['N_points'])
+    parameters['N_average'] = float(parameters['N_average'])
+
+    x = np.linspace(parameters["center"] - parameters["range"], parameters["center"] + parameters["range"],
+                    parameters["N_points"])
+    simulated_width = np.exp(gate_voltages[central_upper_gate] - gate_voltages[right_gate]) + np.exp(
+        gate_voltages[central_lower_gate] - gate_voltages[left_gate]) + 190. + 0. * (
+                              np.random.rand(1)[0] - 0.5)
+    y = np.tanh(x / (simulated_width * 1e-6))
+    return y
+
+
+def transition_simulation(gate_voltages, measurement: Measurement, simulation_options):
+
+    gate_lead = simulation_options["gate_lead"]
+    gate_opposite = simulation_options["gate_opposite"]
+    simulated_center = (gate_voltages[gate_lead] - gate_voltages[gate_opposite]) * 1e-3
+    x = np.linspace(measurement.options["center"] - measurement.options["range"],
+                    measurement.options["center"] + measurement.options["range"],
+                    measurement.options['N_points'])
+    simulated_center = simulated_center + 0. * (np.random.rand(1)[0] - 0.5)
+    x = x - simulated_center
+    return np.tanh(x / measurement.options["range"] * 5.) + 0.0 * np.random.rand(x.shape[0])
 
 
 class TestDQD(BasicDQD):
@@ -169,11 +214,11 @@
     def measure(self, measurement: Measurement) -> np.ndarray:
 
         if measurement.name == 'line_scan':
-            if measurement.parameter["gate"] == "SDB2":
+            if measurement.options["gate"] == "SDB2":
                 points = np.arange(-4e-3, 4e-3, 8e-3 / 1280.)
                 return np.exp(-.5 * points**2 / 2e-6)
-            elif measurement.parameter["gate"] == "RFA" or measurement.parameter["gate"] == "RFB":
-                parameters = measurement.parameter.copy()
+            elif measurement.options["gate"] == "RFA" or measurement.options["gate"] == "RFB":
+                parameters = measurement.options.copy()
                 parameters['file_name'] = "line_scan" + measurement.get_file_name()
                 parameters['N_points'] = float(parameters['N_points'])
                 parameters['N_average'] = float(parameters['N_average'])
@@ -190,7 +235,7 @@
                 return np.tanh(x/parameters["range"]*5.) + 0.0 * np.random.rand(x.shape[0])
 
         elif measurement.name == 'detune_scan':
-            parameters = measurement.parameter.copy()
+            parameters = measurement.options.copy()
             parameters['file_name'] = "detune_scan_" + measurement.get_file_name()
             parameters['N_points'] = float(parameters['N_points'])
             parameters['N_average'] = float(parameters['N_average'])
@@ -203,7 +248,7 @@
 
             return y
         elif measurement.name == 'lead_scan':
-            parameters = measurement.parameter.copy()
+            parameters = measurement.options.copy()
             parameters['file_name'] = "lead_scan" + measurement.get_file_name()
             simulated_rise_time = .2 * (self._gate_voltages["SA"] - 1.) + 0.075 * (
                 self._gate_voltages["T"] - 1.) + 0.2 + 0.00005 * (np.random.rand(1)[0] - 0.5)
